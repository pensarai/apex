--- conflicted
+++ resolved
@@ -39,9 +39,4 @@
 
 build
 
-<<<<<<< HEAD
-
-# act secrets file
-=======
->>>>>>> bc312c8b
 .secrets